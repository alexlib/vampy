--- conflicted
+++ resolved
@@ -18,11 +18,7 @@
         
     def __init__(self, pos, R, lam, rho, nu, delta, **kwargs):
         self._pos = pos
-<<<<<<< HEAD
-        self._A0 = np.pi*np.power(R, 2)
-=======
         self._A0 = np.pi*R*R
->>>>>>> b2628952
         self._L = R[0]*lam
         k = kwargs['k']
         self._f = 4/3 * k[0] * np.exp(k[1]*R[0]) + k[2]
@@ -50,9 +46,6 @@
         x = np.linspace(0.0, self.L, nx)
         self._dx = x[1] - x[0]
         R = np.sqrt(self.A0/np.pi)
-<<<<<<< HEAD
-        self._xgrad = np.gradient(R, 2*self.dx)
-=======
         self._xgrad = np.gradient(R, self.dx)
         #self._xgrad = self.x_grad(R)     
         
@@ -64,7 +57,6 @@
         xgrad[0] = (f[1] - f[0])
         xgrad[-1] = (f[-1] - f[-2])
         return xgrad/dx
->>>>>>> b2628952
         
         
     def p(self, a):
@@ -107,13 +99,8 @@
             xgrad = self.xgrad[j:k]
         else:
             a0 = self.A0
-<<<<<<< HEAD
-        R = np.sqrt(a/np.pi)
-        out[1] = -2*np.pi*R*q/(self.Re*self.delta*a0) +\
-=======
         R = np.sqrt(a0/np.pi)
         out[1] = -2*np.pi*R*q/(self.Re*self.delta*a) +\
->>>>>>> b2628952
                 (2*np.sqrt(a) * (np.sqrt(np.pi)*self.f +\
                 np.sqrt(a0)*self.df) - a*self.df) * xgrad
         return out
@@ -222,15 +209,11 @@
     @property
     def pos(self):
         return self._pos
-<<<<<<< HEAD
-
-=======
     
     @property
     def R(self):
         return self._R
         
->>>>>>> b2628952
     @property
     def A0(self):
         return self._A0
@@ -239,7 +222,6 @@
     def L(self):
         return self._L
         
-<<<<<<< HEAD
     @property
     def f(self):
         return self._f
@@ -247,31 +229,19 @@
     @property
     def df(self):
         return self._df
-=======
-    @property
-    def f(self):
-        return self._f
-
-    @property
-    def df(self):
-        return self._df
         
     @property
     def rho(self):
         return self._rho
->>>>>>> b2628952
         
     @property
     def nu(self):
         return self._nu
         
-<<<<<<< HEAD
-=======
     @property
     def init_cond(self):
         return self._init_cond
         
->>>>>>> b2628952
     @property
     def dx(self):
         return self._dx
